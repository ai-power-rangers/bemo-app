--- conflicted
+++ resolved
@@ -103,16 +103,10 @@
         // Only handle profile changes if user is authenticated
         guard authService.isAuthenticated else { return }
         
-<<<<<<< HEAD
-        // Only navigate if we're currently in profile setup/add child and profiles now exist
-        if profileService.hasProfiles {
-=======
         if profileService.hasProfiles {
             // When profiles become available while in setup flows, move to lobby
->>>>>>> 01ecb577
             switch currentState {
             case .profileSetup, .addChildProfile:
-                // Profile was just created, go to lobby
                 currentState = .lobby
                 // Auto-select the profile if it's the only one
                 if profileService.childProfiles.count == 1 && profileService.activeProfile == nil {
@@ -135,7 +129,6 @@
                 }
             }
         }
-        // Don't automatically navigate to profile setup - let checkAuthenticationAndNavigate handle that
     }
     
     private func checkAuthenticationAndNavigate() {
